--- conflicted
+++ resolved
@@ -1,6 +1,5 @@
 use crate::function::StaticBuiltin;
-use crate::typed::{Any, Null, PositiveF64, VecVal, M1};
-use crate::{self as jrsonnet_evaluator, Either, ObjValue};
+use crate::typed::{Any, PositiveF64, VecVal, M1};
 use crate::{
 	builtin::manifest::{manifest_yaml_ex, ManifestYamlOptions},
 	equals,
@@ -10,6 +9,7 @@
 	typed::{Either2, Either4},
 	with_state, ArrValue, Context, FuncVal, IndexableVal, Val,
 };
+use crate::{Either, ObjValue};
 use format::{format_arr, format_obj};
 use gcmodule::Cc;
 use jrsonnet_interner::IStr;
@@ -79,7 +79,6 @@
 thread_local! {
 	pub static BUILTINS: BuiltinsType = {
 		[
-<<<<<<< HEAD
 			("length".into(), builtin_length::INST),
 			("type".into(), builtin_type::INST),
 			("makeArray".into(), builtin_make_array::INST),
@@ -138,65 +137,6 @@
 			("asciiLower".into(), builtin_ascii_lower::INST),
 			("member".into(), builtin_member::INST),
 			("count".into(), builtin_count::INST),
-=======
-			("length".into(), builtin_length as Builtin),
-			("type".into(), builtin_type),
-			("makeArray".into(), builtin_make_array),
-			("codepoint".into(), builtin_codepoint),
-			("objectFieldsEx".into(), builtin_object_fields_ex),
-			("objectHasEx".into(), builtin_object_has_ex),
-			("slice".into(), builtin_slice),
-			("substr".into(), builtin_substr),
-			("primitiveEquals".into(), builtin_primitive_equals),
-			("equals".into(), builtin_equals),
-			("modulo".into(), builtin_modulo),
-			("mod".into(), builtin_mod),
-			("floor".into(), builtin_floor),
-			("ceil".into(), builtin_ceil),
-			("log".into(), builtin_log),
-			("pow".into(), builtin_pow),
-			("sqrt".into(), builtin_sqrt),
-			("sin".into(), builtin_sin),
-			("cos".into(), builtin_cos),
-			("tan".into(), builtin_tan),
-			("asin".into(), builtin_asin),
-			("acos".into(), builtin_acos),
-			("atan".into(), builtin_atan),
-			("exp".into(), builtin_exp),
-			("mantissa".into(), builtin_mantissa),
-			("exponent".into(), builtin_exponent),
-			("extVar".into(), builtin_ext_var),
-			("native".into(), builtin_native),
-			("filter".into(), builtin_filter),
-			("map".into(), builtin_map),
-			("flatMap".into(), builtin_flatmap),
-			("foldl".into(), builtin_foldl),
-			("foldr".into(), builtin_foldr),
-			("sortImpl".into(), builtin_sort_impl),
-			("format".into(), builtin_format),
-			("range".into(), builtin_range),
-			("char".into(), builtin_char),
-			("encodeUTF8".into(), builtin_encode_utf8),
-			("decodeUTF8".into(), builtin_decode_utf8),
-			("md5".into(), builtin_md5),
-			("base64".into(), builtin_base64),
-			("base64DecodeBytes".into(), builtin_base64_decode_bytes),
-			("base64Decode".into(), builtin_base64_decode),
-			("trace".into(), builtin_trace),
-			("join".into(), builtin_join),
-			("escapeStringJson".into(), builtin_escape_string_json),
-			("manifestJsonExImpl".into(), builtin_manifest_json_ex_impl),
-			("manifestYamlDocImpl".into(), builtin_manifest_yaml_doc),
-			("reverse".into(), builtin_reverse),
-			("id".into(), builtin_id),
-			("strReplace".into(), builtin_str_replace),
-			("splitLimit".into(), builtin_splitlimit),
-			("parseJson".into(), builtin_parse_json),
-			("asciiUpper".into(), builtin_ascii_upper),
-			("asciiLower".into(), builtin_ascii_lower),
-			("member".into(), builtin_member),
-			("count".into(), builtin_count),
->>>>>>> e1fb5e1e
 		].iter().cloned().collect()
 	};
 }
@@ -205,7 +145,7 @@
 fn builtin_length(x: Either![IStr, VecVal, ObjValue, Cc<FuncVal>]) -> Result<usize> {
 	use Either4::*;
 	Ok(match x {
-		A(x) => x.len(),
+		A(x) => x.chars().count(),
 		B(x) => x.0.len(),
 		C(x) => x
 			.fields_visibility()
@@ -625,36 +565,24 @@
 	Ok(escape_string_json(&str_))
 }
 
-<<<<<<< HEAD
-#[jrsonnet_macros::builtin]
-fn builtin_manifest_json_ex(value: Any, indent: IStr) -> Result<String> {
+#[jrsonnet_macros::builtin]
+fn builtin_manifest_json_ex(
+	value: Any,
+	indent: IStr,
+	newline: Option<IStr>,
+	key_val_sep: Option<IStr>,
+) -> Result<String> {
+	let newline = newline.as_deref().unwrap_or("\n");
+	let key_val_sep = key_val_sep.as_deref().unwrap_or(": ");
 	manifest_json_ex(
 		&value.0,
 		&ManifestJsonOptions {
 			padding: &indent,
 			mtype: ManifestType::Std,
+			newline,
+			key_val_sep,
 		},
 	)
-=======
-fn builtin_manifest_json_ex_impl(
-	context: Context,
-	_loc: Option<&ExprLocation>,
-	args: &ArgsDesc,
-) -> Result<Val> {
-	parse_args!(context, "manifestJsonEx", args, 4, [
-		0, value: ty!(any);
-		1, indent: ty!(string) => Val::Str;
-		2, newline: ty!(string) => Val::Str;
-		3, key_val_sep: ty!(string) => Val::Str;
-	], {
-		Ok(Val::Str(manifest_json_ex(&value, &ManifestJsonOptions {
-			padding: &indent,
-			mtype: ManifestType::Std,
-			newline: &newline,
-			key_val_sep: &key_val_sep,
-		})?.into()))
-	})
->>>>>>> e1fb5e1e
 }
 
 #[jrsonnet_macros::builtin]
