# These are supported funding model platforms

<<<<<<< HEAD
github: # Replace with up to 4 GitHub Sponsors-enabled usernames e.g., [user1, user2]
=======
github: CertainLach
>>>>>>> e831ab75
open_collective: jrsonnet
patreon: 0lach
ko_fi: # Replace with a single Ko-fi username
tidelift: # Replace with a single Tidelift platform-name/package-name e.g., npm/babel
community_bridge: # Replace with a single Community Bridge project-name e.g., cloud-foundry
liberapay: # Replace with a single Liberapay username
issuehunt: # Replace with a single IssueHunt username
otechie: # Replace with a single Otechie username
custom: # Replace with up to 4 custom sponsorship URLs e.g., ['link1', 'link2']<|MERGE_RESOLUTION|>--- conflicted
+++ resolved
@@ -1,10 +1,6 @@
 # These are supported funding model platforms
 
-<<<<<<< HEAD
-github: # Replace with up to 4 GitHub Sponsors-enabled usernames e.g., [user1, user2]
-=======
 github: CertainLach
->>>>>>> e831ab75
 open_collective: jrsonnet
 patreon: 0lach
 ko_fi: # Replace with a single Ko-fi username
